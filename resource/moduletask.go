// Copyright © 2016 Asteris, LLC
//
// Licensed under the Apache License, Version 2.0 (the "License");
// you may not use this file except in compliance with the License.
// You may obtain a copy of the License at
//
//     http://www.apache.org/licenses/LICENSE-2.0
//
// Unless required by applicable law or agreed to in writing, software
// distributed under the License is distributed on an "AS IS" BASIS,
// WITHOUT WARRANTIES OR CONDITIONS OF ANY KIND, either express or implied.
// See the License for the specific language governing permissions and
// limitations under the License.

package resource

// ModuleTask is the task for calling a module.
type ModuleTask struct {
<<<<<<< HEAD
	Args         map[string]interface{}
	Source       string
	ModuleName   string
	Dependencies []string
=======
	Args       Values
	Source     string
	ModuleName string

	parent *Module
>>>>>>> 78b48b2b
}

// Name returns name for metadata
func (m *ModuleTask) Name() string {
	return m.ModuleName
}

// Validate checks shell tasks validity
func (m *ModuleTask) Validate() error {
	return nil
}

<<<<<<< HEAD
// Depends satisfies the Resource interface.
// itself, but the module it calls might.
func (m *ModuleTask) Depends() []string {
	return m.Dependencies
}

// AddDependency satisfies the Resource interface.
func (m *ModuleTask) AddDependency(dependency string) {
	m.Dependencies = append(m.Dependencies, dependency)
=======
// Prepare this module for use
func (m *ModuleTask) Prepare(parent *Module) error {
	m.parent = parent
	return nil
>>>>>>> 78b48b2b
}<|MERGE_RESOLUTION|>--- conflicted
+++ resolved
@@ -16,18 +16,11 @@
 
 // ModuleTask is the task for calling a module.
 type ModuleTask struct {
-<<<<<<< HEAD
-	Args         map[string]interface{}
+	Args         Values `hcl:"params"`
 	Source       string
 	ModuleName   string
-	Dependencies []string
-=======
-	Args       Values
-	Source     string
-	ModuleName string
-
-	parent *Module
->>>>>>> 78b48b2b
+	Dependencies []string `hcl:"depends"`
+	parent       *Module
 }
 
 // Name returns name for metadata
@@ -40,20 +33,14 @@
 	return nil
 }
 
-<<<<<<< HEAD
 // Depends satisfies the Resource interface.
 // itself, but the module it calls might.
 func (m *ModuleTask) Depends() []string {
 	return m.Dependencies
 }
 
-// AddDependency satisfies the Resource interface.
-func (m *ModuleTask) AddDependency(dependency string) {
-	m.Dependencies = append(m.Dependencies, dependency)
-=======
 // Prepare this module for use
 func (m *ModuleTask) Prepare(parent *Module) error {
 	m.parent = parent
 	return nil
->>>>>>> 78b48b2b
 }