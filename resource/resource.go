// Copyright © 2016 Asteris, LLC
//
// Licensed under the Apache License, Version 2.0 (the "License");
// you may not use this file except in compliance with the License.
// You may obtain a copy of the License at
//
//     http://www.apache.org/licenses/LICENSE-2.0
//
// Unless required by applicable law or agreed to in writing, software
// distributed under the License is distributed on an "AS IS" BASIS,
// WITHOUT WARRANTIES OR CONDITIONS OF ANY KIND, either express or implied.
// See the License for the specific language governing permissions and
// limitations under the License.

package resource

// Task does checking as Monitor does, but it can also make changes to make the
// checks pass.
type Task interface {
<<<<<<< HEAD
	Check() (string, bool, error)
=======
	Check() (status string, willChange bool, err error)
>>>>>>> 4318d5c8
	Apply() error
}

// Resource adds metadata about the executed tasks
type Resource interface {
	Prepare(Renderer) (Task, error)
}

// Renderer is passed to resources
type Renderer interface {
<<<<<<< HEAD
	Value() *string
=======
	Value() (value string, present bool)
>>>>>>> 4318d5c8
	Render(name, content string) (string, error)
}<|MERGE_RESOLUTION|>--- conflicted
+++ resolved
@@ -17,11 +17,7 @@
 // Task does checking as Monitor does, but it can also make changes to make the
 // checks pass.
 type Task interface {
-<<<<<<< HEAD
-	Check() (string, bool, error)
-=======
 	Check() (status string, willChange bool, err error)
->>>>>>> 4318d5c8
 	Apply() error
 }
 
@@ -32,10 +28,6 @@
 
 // Renderer is passed to resources
 type Renderer interface {
-<<<<<<< HEAD
-	Value() *string
-=======
 	Value() (value string, present bool)
->>>>>>> 4318d5c8
 	Render(name, content string) (string, error)
 }