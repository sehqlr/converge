--- conflicted
+++ resolved
@@ -68,10 +68,7 @@
 				ids = append(ids, childID)
 			}
 		}
-<<<<<<< HEAD
-=======
 
->>>>>>> 665d972d
 		segments := strings.Split(id.ID, graphIDSeparator)
 		for _, dep := range id.Resource.Depends() {
 			// connect dep to siblings
