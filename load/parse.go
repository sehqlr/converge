// Copyright © 2016 Asteris, LLC
//
// Licensed under the Apache License, Version 2.0 (the "License");
// you may not use this file except in compliance with the License.
// You may obtain a copy of the License at
//
//     http://www.apache.org/licenses/LICENSE-2.0
//
// Unless required by applicable law or agreed to in writing, software
// distributed under the License is distributed on an "AS IS" BASIS,
// WITHOUT WARRANTIES OR CONDITIONS OF ANY KIND, either express or implied.
// See the License for the specific language governing permissions and
// limitations under the License.

package load

import (
	"fmt"
	"regexp"

	"github.com/asteris-llc/converge/resource"
	"github.com/hashicorp/hcl"
	"github.com/hashicorp/hcl/hcl/ast"
)

var (
	nameRe = regexp.MustCompile(`^[\w\-\.]+$`)
)

// Parse parses a module and returns it
func Parse(content []byte) (*resource.Module, error) {
	f, err := hcl.ParseBytes(content)
	if err != nil {
		return nil, err
	}

	return parseModule(f.Node)
}

func parseModule(node ast.Node) (*resource.Module, error) {
	// the approach were taking here is to create some state that we'll manage
	// locally, and then walk over the nodes in the AST, gathering errors as we
	// go. This is also the point at which we enforce module-level semantic
	// checks, such as erroring out on duplicate param or resource names.
	var (
		errs   MultiError
		module = new(resource.Module)
		names  = map[string]bool{}
	)
	previousTaskName := ""
	ast.Walk(node, func(n ast.Node) (ast.Node, bool) {
		// we're only interested in ObjectItems. These are a path plus a value, and
		// quite handy.
		if item, ok := n.(*ast.ObjectItem); ok {
			token := item.Keys[0].Token.Text
			var (
				res resource.Resource
				err error
			)

			//Taks Currently being parsed
			switch token {
			case "task":
				res, err = parseTask(item)

			case "template":
				res, err = parseTemplate(item)

			case "module":
				res, err = parseModuleCall(item)

			case "param":
				res, err = parseParam(item)

			default:
				err = &ParseError{item.Pos(), fmt.Sprintf("unknown resource type %q", item.Keys[0].Token.Value())}
			}

			// check if any errors happened during parsing
			if err != nil {
				errs = append(errs, err)
				return n, false
			}

			// validate the name
			if !nameRe.MatchString(res.Name()) {
				errs = append(errs, &ParseError{item.Pos(), fmt.Sprintf("invalid name %q", res.Name())})
				return n, false
			}

			// check if the name is already present, error if so
			dupCheckName := res.Name()
			if present := names[dupCheckName]; present {
				errs = append(errs, &ParseError{item.Pos(), fmt.Sprintf("duplicate %s %q", token, res.Name())})
				return n, false
			}
			names[dupCheckName] = true

			// If no requirements are specified, it is assumed that the task before the current task is the only requirement
			//See https://github.com/asteris-llc/converge/issues/10
			if token == "task" {
				if previousTaskName != "" {
					task := res.(resource.Task)
					task.AddDep(previousTaskName)
				}
				previousTaskName = res.Name()
			}

			//Check that all dependencies were a resources in this module.
			dependencies := res.Depends()
			for _, dep := range dependencies {
				if _, present := names[dep]; !present {
					errs = append(errs, &ParseError{item.Pos(),
						fmt.Sprintf("Resource %q depends on resource, %q,  which does not exist in this module", res.Name(), dep)})
				}
			}

			// now that we've run the gauntlet, it's safe to add the resource to the
			// resource list.

			module.Resources = append(module.Resources, res)
			return n, false
		}
		return n, true
	})

	if len(errs) == 0 {
		return module, nil
	}
	return module, errs
}

func parseParam(item *ast.ObjectItem) (p *resource.Param, err error) {
	/*
		ideal input:

		param "x" { default = "y" }
	*/
	if len(item.Keys) < 2 {
		err = &ParseError{item.Pos(), "param has no name (expected `param \"name\"`)"}
		return
	}

	p = &resource.Param{
		ParamName: item.Keys[1].Token.Value().(string),
	}
	err = hcl.DecodeObject(p, item.Val)
	return
}

func parseTask(item *ast.ObjectItem) (t *resource.ShellTask, err error) {
	/*
		ideal input:

		task "x" {
			check = "y"
			apply = "z"
			depends = [""]
		}
	*/
	if len(item.Keys) < 2 {
		err = &ParseError{item.Pos(), "task has no name (expected `task \"name\"`)"}
		return
	}

	t = new(resource.ShellTask)
<<<<<<< HEAD
=======
	err = hcl.DecodeObject(t, item.Val)
>>>>>>> 0ecd28c2
	t.TaskName = item.Keys[1].Token.Value().(string)
	err = hcl.DecodeObject(t, item.Val)

	return
}

func parseTemplate(item *ast.ObjectItem) (t *resource.Template, err error) {
	/*
		ideal input:

		template "x" {
			content = "y"
			destination = "z"
			depends = [""]
		}
	*/
	if len(item.Keys) < 2 {
		err = &ParseError{item.Pos(), "template has no name (expected `template \"name\"`)"}
		return
	}

	t = new(resource.Template)
	t.TemplateName = item.Keys[1].Token.Value().(string)
	err = hcl.DecodeObject(t, item.Val)

	return
}

func parseModuleCall(item *ast.ObjectItem) (module *resource.ModuleTask, err error) {
	/*
		ideal input:

		module "source" "name" {
			args = {
				arg1 = 1
			}
			depends = [""]
		}
	*/
	if len(item.Keys) < 3 {
		err = &ParseError{item.Pos(), "module missing source or name (expected `module \"source\" \"name\"`)"}
		return
	}

	module = &resource.ModuleTask{
		Args: resource.Values{},
	}
	err = hcl.DecodeObject(&module, item.Val)
	module.Source = item.Keys[1].Token.Value().(string)
	module.ModuleName = item.Keys[2].Token.Value().(string)
	return module, err
}<|MERGE_RESOLUTION|>--- conflicted
+++ resolved
@@ -164,12 +164,8 @@
 	}
 
 	t = new(resource.ShellTask)
-<<<<<<< HEAD
-=======
 	err = hcl.DecodeObject(t, item.Val)
->>>>>>> 0ecd28c2
 	t.TaskName = item.Keys[1].Token.Value().(string)
-	err = hcl.DecodeObject(t, item.Val)
 
 	return
 }
