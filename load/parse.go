--- conflicted
+++ resolved
@@ -39,86 +39,14 @@
 	// checks, such as erroring out on duplicate param or resource names.
 	var (
 		errs   MultiError
-<<<<<<< HEAD
-		module = &resource.Module{
-			Params: map[string]*resource.Param{},
-		}
-		names            = map[string]bool{}
-		previousResource resource.Resource //Name of the Resource Declared before this one
-=======
 		module = new(resource.Module)
 		names  = map[string]bool{}
->>>>>>> 78b48b2b
 	)
-
 	ast.Walk(node, func(n ast.Node) (ast.Node, bool) {
 		// we're only interested in ObjectItems. These are a path plus a value, and
 		// quite handy.
 		if item, ok := n.(*ast.ObjectItem); ok {
 			token := item.Keys[0].Token.Text
-
-<<<<<<< HEAD
-			if token == "param" {
-				// we deal with params first, since they require a different processing
-				// logic than resources.
-				id, param, err := parseParam(item)
-				if err != nil {
-					errs = append(errs, err)
-				} else if _, present := module.Params[id]; !present {
-					module.Params[id] = param
-				} else {
-					errs = append(errs, &ParseError{item.Pos(), fmt.Sprintf("duplicate param %q", id)})
-				}
-			} else {
-				// we'll also handle resources.
-				var (
-					resource resource.Resource
-					err      error
-				)
-
-				switch token {
-				case "task":
-					resource, err = parseTask(item)
-
-				case "template":
-					resource, err = parseTemplate(item)
-
-				case "module":
-					resource, err = parseModuleCall(item)
-
-				default:
-					err = &ParseError{item.Pos(), fmt.Sprintf("unknown resource type %q", item.Keys[0].Token.Value())}
-				}
-
-				// check if any errors happened during parsing
-				if err != nil {
-					errs = append(errs, err)
-					return n, false
-				}
-
-				// check if the name is already present, error if so
-				if present := names[resource.Name()]; present {
-					errs = append(errs, &ParseError{item.Pos(), fmt.Sprintf("duplicate task %q", resource.Name())})
-					return n, false
-				}
-				names[resource.Name()] = true
-
-				// finally, see if the resource is valid according to it's internal
-				// semantics
-				if err = resource.Validate(); err != nil {
-					errs = append(errs, &ParseError{item.Pos(), err.Error()})
-					return n, false
-				}
-
-				// now that we've run the gauntlet, it's safe to add the resource to the
-				// resource list.
-				if previousResource != nil {
-					resource.AddDependency(previousResource.Name())
-				}
-				previousResource = resource
-				module.Resources = append(module.Resources, resource)
-			}
-=======
 			var (
 				resource resource.Resource
 				err      error
@@ -154,11 +82,9 @@
 				return n, false
 			}
 			names[dupCheckName] = true
-
 			// now that we've run the gauntlet, it's safe to add the resource to the
 			// resource list.
 			module.Resources = append(module.Resources, resource)
->>>>>>> 78b48b2b
 
 			return n, false
 		}
@@ -168,7 +94,7 @@
 	for _, r := range module.Resources {
 		dependencies := r.Depends()
 		for _, dep := range dependencies {
-			if present, _ := names[dep]; !present {
+			if _, present := names[dep]; !present {
 				errs = append(errs, &ParseError{node.(*ast.ObjectList).Pos(),
 					fmt.Sprintf("Resource %q depends on resource, %q,  which does not exist in this module", r.Name(), dep)})
 			}
@@ -227,6 +153,7 @@
 		template "x" {
 			content = "y"
 			destination = "z"
+			depends = [""]
 		}
 	*/
 	if len(item.Keys) < 2 {
@@ -246,7 +173,10 @@
 		ideal input:
 
 		module "source" "name" {
-			args = 1
+			args = {
+				arg1 = 1
+			}
+			depends = [""]
 		}
 	*/
 	if len(item.Keys) < 3 {
@@ -255,30 +185,10 @@
 	}
 
 	module = &resource.ModuleTask{
-		Args:       resource.Values{},
-		Source:     item.Keys[1].Token.Value().(string),
-		ModuleName: item.Keys[2].Token.Value().(string),
+		Args: resource.Values{},
 	}
-	err = hcl.DecodeObject(&module.Args, item.Val)
-	//Check if there is a dependencies argument
-	if arg, ok := module.Args["depends"]; ok {
-		//Check that dependencies is an array
-		list, isList := arg.([]interface{})
-		if !isList {
-			err = &ParseError{item.Pos(), "malformed \"depends\" argument (expected list of dependencies)"}
-			return
-		}
-		dependencies := make([]string, 0, len(list))
-		for _, dep := range arg.([]interface{}) {
-			if str, isString := dep.(string); isString {
-				dependencies = append(dependencies, str)
-			}
-		}
-		if !ok {
-			err = &ParseError{item.Pos(), fmt.Sprintf("malformed \"depends\" argument (expected depends = [\"resource_name\"] Got %v).", arg)}
-			return
-		}
-		module.Dependencies = []string(dependencies)
-	}
-	return
+	err = hcl.DecodeObject(&module, item.Val)
+	module.Source = item.Keys[1].Token.Value().(string)
+	module.ModuleName = item.Keys[2].Token.Value().(string)
+	return module, err
 }