--- conflicted
+++ resolved
@@ -40,11 +40,7 @@
 		GracefulExit(cancel)
 
 		for _, fname := range args {
-<<<<<<< HEAD
-			_, err := load.Load(fname)
-=======
 			_, err := load.Load(ctx, fname)
->>>>>>> 4318d5c8
 			if err != nil {
 				log.Fatalf("[FATAL] %s: could not parse file: %s\n", fname, err)
 			}
